--- conflicted
+++ resolved
@@ -16,11 +16,7 @@
 
 **Linux**
 No need to install Ollama manually, it will run in a container as
-<<<<<<< HEAD
 part of the stack when running with the Linux profile: run `docker compose up --profile linux`.
-=======
-part of the stack when running with the Linus profile: `run docker compose --profile linux up`.
->>>>>>> 8741bbd9
 
 **Windows**
 Not supported by Ollama, so Windows users need to generate a OpenAI API key and configure the stack to use `gpt-3.5` or `gpt-4` in the `.env` file.
